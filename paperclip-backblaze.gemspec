
Gem::Specification.new do |spec|
  spec.name          = 'paperclip-backblaze'
<<<<<<< HEAD
  spec.version       = '0.21'
=======
  spec.version       = '0.2.2'
>>>>>>> 5e64c69e
  spec.authors       = ['Alex Tsui', 'Winston Durand']
  spec.email         = ['alextsui05@gmail.com']

  spec.summary       = 'Paperclip storage adapter for Backblaze B2 Cloud.'
  spec.description   = 'Allows Paperclip attachments to be backed by Backblaze B2 Cloud storage as an alternative to AWS S3.'
  spec.homepage      = 'https://github.com/alextsui05/paperclip-backblaze'
  spec.license       = 'MIT'

  spec.files         = `git ls-files -z`.split("\x0").reject { |f| f.match(%r{^(test|spec|features)/}) }
  spec.bindir        = 'bin'
  spec.executables   = spec.files.grep(%r{^bin/}) { |f| File.basename(f) }
  spec.require_paths = ['lib']

  spec.add_development_dependency 'bundler', '~> 1.10'
  spec.add_development_dependency 'pry'
  spec.add_development_dependency 'rake', '~> 12.0'
  spec.add_development_dependency 'rspec'
  spec.add_development_dependency 'rubocop', '~> 0.51.0'
  spec.add_development_dependency 'webmock'
  spec.add_development_dependency 'yard'
  spec.add_dependency 'httparty'

  spec.required_ruby_version = '>= 2.1.0'
end<|MERGE_RESOLUTION|>--- conflicted
+++ resolved
@@ -1,11 +1,7 @@
 
 Gem::Specification.new do |spec|
   spec.name          = 'paperclip-backblaze'
-<<<<<<< HEAD
-  spec.version       = '0.21'
-=======
-  spec.version       = '0.2.2'
->>>>>>> 5e64c69e
+  spec.version       = '0.2.3'
   spec.authors       = ['Alex Tsui', 'Winston Durand']
   spec.email         = ['alextsui05@gmail.com']
 
